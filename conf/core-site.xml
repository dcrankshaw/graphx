--- conflicted
+++ resolved
@@ -12,11 +12,7 @@
 
   <property>
     <name>fs.default.name</name>
-<<<<<<< HEAD
-    <value>hdfs://ec2-54-211-37-35.compute-1.amazonaws.com:9000</value>
-=======
     <value>hdfs://ec2-54-225-24-100.compute-1.amazonaws.com:9000</value>
->>>>>>> 0f866b77
   </property>
 
   <property>
