package org.apache.spark.graph.impl

import org.apache.spark.{HashPartitioner, Partitioner}
import org.apache.spark.SparkContext._
import org.apache.spark.graph._
import org.apache.spark.graph.impl.GraphImpl._
import org.apache.spark.graph.impl.MsgRDDFunctions._
import org.apache.spark.graph.util.BytecodeUtils
import org.apache.spark.rdd.{ShuffledRDD, RDD}
import org.apache.spark.storage.StorageLevel
import org.apache.spark.util.ClosureCleaner
import org.apache.spark.util.collection.OpenHashSet


/**
 * A Graph RDD that supports computation on graphs.
 *
 * Graphs are represented using two classes of data: vertex-partitioned and
 * edge-partitioned. `vTable` contains vertex attributes, which are
 * vertex-partitioned. `eTable` contains edge attributes, which are
 * edge-partitioned. For operations on vertex neighborhoods, vertex attributes
 * are replicated to the edge partitions where they appear as sources or
 * destinations. `vertexPlacement` specifies where each vertex will be
 * replicated. `vTableReplicated` stores the replicated vertex attributes, which
 * are co-partitioned with the relevant edges.
 *
 * mask in vertices means filter
 * mask in vTableReplicated means active
 */
class GraphImpl[VD: ClassManifest, ED: ClassManifest] protected (
    @transient val vertices: VertexRDD[VD],
    @transient val edges: EdgeRDD[ED],
    @transient val vertexPlacement: VertexPlacement,
    @transient val vTableReplicated: VTableReplicated[VD])
  extends Graph[VD, ED] {

  def this(
      vertices: VertexRDD[VD],
      edges: EdgeRDD[ED],
      vertexPlacement: VertexPlacement) = {
    this(vertices, edges, vertexPlacement, new VTableReplicated(vertices, edges, vertexPlacement))
  }

  /** Return a RDD that brings edges with its source and destination vertices together. */
  @transient override val triplets: RDD[EdgeTriplet[VD, ED]] = {
    val vdManifest = classManifest[VD]
    val edManifest = classManifest[ED]

    edges.zipEdgePartitions(vTableReplicated.bothAttrs) { (edgePartition, vTableReplicatedIter) =>
      val (_, vPart) = vTableReplicatedIter.next()
      new EdgeTripletIterator(vPart.index, vPart.values, edgePartition)(vdManifest, edManifest)
    }
  }

  override def persist(newLevel: StorageLevel): Graph[VD, ED] = {
    vertices.persist(newLevel)
    edges.persist(newLevel)
    vertexPlacement.persist(newLevel)
    this
  }

  override def cache(): Graph[VD, ED] = persist(StorageLevel.MEMORY_ONLY)

  override def statistics: Map[String, Any] = {
    // Get the total number of vertices after replication, used to compute the replication ratio.
    def numReplicatedVertices(vid2pids: RDD[Array[Array[Vid]]]): Double = {
      vid2pids.map(_.map(_.size).sum.toLong).reduce(_ + _).toDouble
    }

    val numVertices = this.ops.numVertices
    val numEdges = this.ops.numEdges
    val replicationRatioBoth = numReplicatedVertices(vertexPlacement.bothAttrs) / numVertices
    val replicationRatioSrcOnly = numReplicatedVertices(vertexPlacement.srcAttrOnly) / numVertices
    val replicationRatioDstOnly = numReplicatedVertices(vertexPlacement.dstAttrOnly) / numVertices
    // One entry for each partition, indicate the total number of edges on that partition.
    val loadArray = edges.partitionsRDD.map(_._2.size).collect().map(_.toDouble / numEdges)
    val minLoad = loadArray.min
    val maxLoad = loadArray.max
    Map(
      "Num Vertices" -> numVertices,
      "Num Edges" -> numEdges,
      "Replication (both)" -> replicationRatioBoth,
      "Replication (src only)" -> replicationRatioSrcOnly,
      "Replication (dest only)" -> replicationRatioDstOnly,
      "Load Array" -> loadArray,
      "Min Load" -> minLoad,
      "Max Load" -> maxLoad)
  }

  /**
   * Display the lineage information for this graph.
   */
  def printLineage() = {
    def traverseLineage(
        rdd: RDD[_],
        indent: String = "",
        visited: Map[Int, String] = Map.empty[Int, String]) {
      if (visited.contains(rdd.id)) {
        println(indent + visited(rdd.id))
        println(indent)
      } else {
        val locs = rdd.partitions.map( p => rdd.preferredLocations(p) )
        val cacheLevel = rdd.getStorageLevel
        val name = rdd.id
        val deps = rdd.dependencies
        val partitioner = rdd.partitioner
        val numparts = partitioner match { case Some(p) => p.numPartitions; case None => 0}
        println(indent + name + ": " + cacheLevel.description + " (partitioner: " + partitioner +
          ", " + numparts +")")
        println(indent + " |--->  Deps:    " + deps.map(d => (d, d.rdd.id) ).toString)
        println(indent + " |--->  PrefLoc: " + locs.map(x=> x.toString).mkString(", "))
        deps.foreach(d => traverseLineage(d.rdd, indent + " | ", visited))
      }
    }
    println("eTable ------------------------------------------")
    traverseLineage(edges, "  ")
    var visited = Map(edges.id -> "eTable")
    println("\n\nvTable ------------------------------------------")
    traverseLineage(vertices, "  ", visited)
    visited += (vertices.id -> "vTable")
    println("\n\nvertexPlacement.bothAttrs -------------------------------")
    traverseLineage(vertexPlacement.bothAttrs, "  ", visited)
    visited += (vertexPlacement.bothAttrs.id -> "vertexPlacement.bothAttrs")
    println("\n\nvTableReplicated.bothAttrs ----------------")
    traverseLineage(vTableReplicated.bothAttrs, "  ", visited)
    visited += (vTableReplicated.bothAttrs.id -> "vTableReplicated.bothAttrs")
    println("\n\ntriplets ----------------------------------------")
    traverseLineage(triplets, "  ", visited)
    println(visited)
  } // end of printLineage

  override def reverse: Graph[VD, ED] =
    new GraphImpl(vertices, edges.mapEdgePartitions(_.reverse), vertexPlacement)

  override def mapVertices[VD2: ClassManifest](f: (Vid, VD) => VD2): Graph[VD2, ED] =
    new GraphImpl(vertices.mapVertexPartitions(_.map(f)), edges, vertexPlacement)

  override def mapEdges[ED2: ClassManifest](f: Edge[ED] => ED2): Graph[VD, ED2] =
    new GraphImpl(vertices, edges.mapEdgePartitions(_.map(f)), vertexPlacement)

  override def mapTriplets[ED2: ClassManifest](f: EdgeTriplet[VD, ED] => ED2): Graph[VD, ED2] = {
    // Use an explicit manifest in PrimitiveKeyOpenHashMap init so we don't pull in the implicit
    // manifest from GraphImpl (which would require serializing GraphImpl).
    val vdManifest = classManifest[VD]
    val newETable =
      edges.zipEdgePartitions(vTableReplicated.bothAttrs) { (edgePartition, vTableReplicatedIter) =>
        val (pid, vPart) = vTableReplicatedIter.next()
        val et = new EdgeTriplet[VD, ED]
        val newEdgePartition = edgePartition.map { e =>
          et.set(e)
          et.srcAttr = vPart(e.srcId)
          et.dstAttr = vPart(e.dstId)
          f(et)
        }
        Iterator((pid, newEdgePartition))
    }
    new GraphImpl(vertices, new EdgeRDD(newETable), vertexPlacement)
  }

  override def subgraph(
      epred: EdgeTriplet[VD, ED] => Boolean = x => true,
      vpred: (Vid, VD) => Boolean = (a, b) => true): Graph[VD, ED] = {

    // Filter the vertices, reusing the partitioner (but not the index) from
    // this graph
    val newVTable = vertices.mapVertexPartitions(_.filter(vpred).reindex())

    val edManifest = classManifest[ED]

    val newETable = new EdgeRDD[ED](triplets.filter { et =>
      vpred(et.srcId, et.srcAttr) && vpred(et.dstId, et.dstAttr) && epred(et)
    }.mapPartitionsWithIndex( { (pid, iter) =>
      val builder = new EdgePartitionBuilder[ED]()(edManifest)
      iter.foreach { et => builder.add(et.srcId, et.dstId, et.attr) }
      val edgePartition = builder.toEdgePartition.sort()
      Iterator((pid, edgePartition))
    }, preservesPartitioning = true)).cache()

    // Construct the VertexPlacement map
    val newVertexPlacement = new VertexPlacement(newETable, newVTable)

    new GraphImpl(newVTable, newETable, newVertexPlacement)
  } // end of subgraph

  override def groupEdges(merge: (ED, ED) => ED): Graph[VD, ED] = {
    ClosureCleaner.clean(merge)
    val newETable = edges.mapEdgePartitions(_.groupEdges(merge))
    new GraphImpl(vertices, newETable, vertexPlacement)
  }

  //////////////////////////////////////////////////////////////////////////////////////////////////
  // Lower level transformation methods
  //////////////////////////////////////////////////////////////////////////////////////////////////

  override def mapReduceTriplets[A: ClassManifest](
      mapFunc: EdgeTriplet[VD, ED] => Iterator[(Vid, A)],
      reduceFunc: (A, A) => A): VertexRDD[A] = {

    ClosureCleaner.clean(mapFunc)
    ClosureCleaner.clean(reduceFunc)

    // For each vertex, replicate its attribute only to partitions where it is
    // in the relevant position in an edge.
    val mapUsesSrcAttr = accessesVertexAttr[VD, ED](mapFunc, "srcAttr")
    val mapUsesDstAttr = accessesVertexAttr[VD, ED](mapFunc, "dstAttr")
    val vs = vTableReplicated.get(mapUsesSrcAttr, mapUsesDstAttr)

    // Map and combine.
    val preAgg = edges.zipEdgePartitions(vs) { (edgePartition, vTableReplicatedIter) =>
      val (_, vertexPartition) = vTableReplicatedIter.next()

      // Iterate over the active vertices
      val et = new EdgeTriplet[VD, ED](vertexPartition)
<<<<<<< HEAD
      val mapOutputs = vertexPartition.edgePositionIterator.flatMap { triple =>
        val srcVid = triple._1
        val srcAttr = triple._2
        val srcEdgePosition = triple._3
        //case (srcVid, srcAttr, srcEdgePosition) =>
          // println("Looking at vertex %d --> index %d".format(srcVid, srcEdgePosition))
        edgePartition.srcEdgeIterator(srcVid, srcEdgePosition).flatMap { e =>
          et.set(e)
          // println("  Edge (%d, %d) -> %s".format(e.srcId, e.dstId, e.attr))
          //if (mapUsesSrcAttr) {
            //et.srcAttr = vertexPartition(e.srcId)
            et.srcAttr = srcAttr
          //}
          //if (mapUsesDstAttr) {
            et.dstAttr = vertexPartition(e.dstId)
          //}
          mapFunc(et)
        }
      }
=======
      val activeFraction = vertexPartition.size / vertexPartition.index.size.toFloat
      val mapOutputs =
        if (activeFraction < 0.5) {
          // println("Using vertex walking; activeFraction=%f".format(activeFraction))
          vertexPartition.edgePositionIterator.flatMap {
            case (srcVid, srcAttr, srcEdgePosition) =>
              // println("Looking at vertex %d --> index %d".format(srcVid, srcEdgePosition))
              edgePartition.srcEdgeIterator(srcVid, srcEdgePosition).flatMap { e =>
                et.set(e)
                // println("  Edge (%d, %d) -> %s".format(e.srcId, e.dstId, e.attr))
                if (mapUsesSrcAttr) {
                  et.srcAttr = vertexPartition(e.srcId)
                }
                if (mapUsesDstAttr) {
                  et.dstAttr = vertexPartition(e.dstId)
                }
                mapFunc(et)
              }
          }
        } else {
          // println("Using edge walking; activeFraction=%f".format(activeFraction))
          edgePartition.iterator.flatMap { e =>
            et.set(e)
            if (mapUsesSrcAttr) {
              et.srcAttr = vertexPartition(e.srcId)
            }
            if (mapUsesDstAttr) {
              et.dstAttr = vertexPartition(e.dstId)
            }
            mapFunc(et)
          }
        }
>>>>>>> aa357e03
      // Note: This doesn't allow users to send messages to arbitrary vertices.
      vertexPartition.aggregateUsingIndex(mapOutputs, reduceFunc).iterator
    }

    // do the final reduction reusing the index map
    vertices.aggregateUsingIndex(preAgg, reduceFunc)
  } // end of mapReduceTriplets

  override def outerJoinVertices[U: ClassManifest, VD2: ClassManifest]
    (updates: RDD[(Vid, U)])(updateF: (Vid, VD, Option[U]) => VD2): Graph[VD2, ED] = {
    ClosureCleaner.clean(updateF)
    val newVTable = vertices.leftJoin(updates)(updateF)
    new GraphImpl(newVTable, edges, vertexPlacement)
  }

  override def deltaJoinVertices(changedVerts: VertexRDD[VD]): Graph[VD, ED] = {
    val newVerts = vertices.update(changedVerts)
    val newVTableReplicated = new VTableReplicated(
      changedVerts, edges, vertexPlacement, Some(vTableReplicated))
    new GraphImpl(newVerts, edges, vertexPlacement, newVTableReplicated)
  }
} // end of class GraphImpl


object GraphImpl {

  def apply[VD: ClassManifest, ED: ClassManifest](
      edges: RDD[Edge[ED]],
      defaultValue: VD,
      partitionStrategy: PartitionStrategy): GraphImpl[VD, ED] =
  {
    val etable = createETable(edges, partitionStrategy)

    val vertexPartitioner = new HashPartitioner(edges.partitions.size)
    val vertexPlacement = new VertexPlacement(etable, vertexPartitioner)
    vertexPlacement.persist(StorageLevel.MEMORY_ONLY)

    val pid2vids = vertexPlacement.get(true, true).persist()
    pid2vids.count()

    val vtable = new VertexRDD[VD](pid2vids.mapPartitions({ iter =>
      val pid2vid: Array[Array[Vid]] = iter.next()
      Iterator(VertexPartition[VD](pid2vid.toIterator, defaultValue))
    }, preservesPartitioning = true))

    new GraphImpl(vtable, etable, vertexPlacement)
  }

  def apply[VD: ClassManifest, ED: ClassManifest](
      vertices: RDD[(Vid, VD)],
      edges: RDD[Edge[ED]],
      defaultVertexAttr: VD,
      partitionStrategy: PartitionStrategy): GraphImpl[VD, ED] =
  {
    vertices.cache()
    val etable = createETable(edges, partitionStrategy).cache()
    // Get the set of all vids
    val partitioner = Partitioner.defaultPartitioner(vertices)

    val vPartitioned = vertices.partitionBy(partitioner)

    val vidsFromEdges = {
      etable.partitionsRDD.flatMap { case (_, p) => Array.concat(p.srcIds, p.dstIds) }
        .map(vid => (vid, 0))
        .partitionBy(partitioner)
    }

    val vids = vPartitioned.zipPartitions(vidsFromEdges) { (vertexIter, vidsFromEdgesIter) =>
      vertexIter.map(_._1) ++ vidsFromEdgesIter.map(_._1)
    }

    val vtable = VertexRDD(vids, vPartitioned, defaultVertexAttr)

    val vertexPlacement = new VertexPlacement(etable, vtable)
    new GraphImpl(vtable, etable, vertexPlacement)
  }

  /**
   * Create the edge table RDD, which is much more efficient for Java heap storage than the
   * normal edges data structure (RDD[(Vid, Vid, ED)]).
   *
   * The edge table contains multiple partitions, and each partition contains only one RDD
   * key-value pair: the key is the partition id, and the value is an EdgePartition object
   * containing all the edges in a partition.
   */
  protected def createETable[ED: ClassManifest](
      edges: RDD[Edge[ED]],
      partitionStrategy: PartitionStrategy): EdgeRDD[ED] =
  {
    // Get the number of partitions
    val numPartitions = edges.partitions.size

    val eTable = edges.map { e =>
      val part: Pid = partitionStrategy.getPartition(e.srcId, e.dstId, numPartitions)

      // Should we be using 3-tuple or an optimized class
      new MessageToPartition(part, (e.srcId, e.dstId, e.attr))
    }
<<<<<<< HEAD
    .setOrigin("createETable: repartitioning edges")
    .partitionBy(new HashPartitioner(numPartitions))
    .mapPartitionsWithIndex( { (pid, iter) =>
      val builder = new EdgePartitionBuilder[ED]
      iter.foreach { message =>
        val data = message.data
        builder.add(data._1, data._2, data._3)
      }
      val edgePartition = builder.toEdgePartition.sort()
      Iterator((pid, edgePartition))
    }, preservesPartitioning = true).cache()

    // Force etable to go into cache.
    eTable.setOrigin("etable").count()

=======
      .partitionBy(new HashPartitioner(numPartitions))
      .mapPartitionsWithIndex( { (pid, iter) =>
        val builder = new EdgePartitionBuilder[ED]
        iter.foreach { message =>
          val data = message.data
          builder.add(data._1, data._2, data._3)
        }
        val edgePartition = builder.toEdgePartition.sort()
        Iterator((pid, edgePartition))
      }, preservesPartitioning = true).cache()
>>>>>>> aa357e03
    new EdgeRDD(eTable)
  }

  private def accessesVertexAttr[VD, ED](closure: AnyRef, attrName: String): Boolean = {
    try {
      BytecodeUtils.invokedMethod(closure, classOf[EdgeTriplet[VD, ED]], attrName)
    } catch {
      case _: ClassNotFoundException => true // if we don't know, be conservative
    }
  }

} // end of object GraphImpl<|MERGE_RESOLUTION|>--- conflicted
+++ resolved
@@ -211,45 +211,26 @@
 
       // Iterate over the active vertices
       val et = new EdgeTriplet[VD, ED](vertexPartition)
-<<<<<<< HEAD
-      val mapOutputs = vertexPartition.edgePositionIterator.flatMap { triple =>
-        val srcVid = triple._1
-        val srcAttr = triple._2
-        val srcEdgePosition = triple._3
-        //case (srcVid, srcAttr, srcEdgePosition) =>
-          // println("Looking at vertex %d --> index %d".format(srcVid, srcEdgePosition))
-        edgePartition.srcEdgeIterator(srcVid, srcEdgePosition).flatMap { e =>
-          et.set(e)
-          // println("  Edge (%d, %d) -> %s".format(e.srcId, e.dstId, e.attr))
-          //if (mapUsesSrcAttr) {
-            //et.srcAttr = vertexPartition(e.srcId)
-            et.srcAttr = srcAttr
-          //}
-          //if (mapUsesDstAttr) {
-            et.dstAttr = vertexPartition(e.dstId)
-          //}
-          mapFunc(et)
-        }
-      }
-=======
       val activeFraction = vertexPartition.size / vertexPartition.index.size.toFloat
       val mapOutputs =
         if (activeFraction < 0.5) {
           // println("Using vertex walking; activeFraction=%f".format(activeFraction))
-          vertexPartition.edgePositionIterator.flatMap {
-            case (srcVid, srcAttr, srcEdgePosition) =>
-              // println("Looking at vertex %d --> index %d".format(srcVid, srcEdgePosition))
-              edgePartition.srcEdgeIterator(srcVid, srcEdgePosition).flatMap { e =>
-                et.set(e)
-                // println("  Edge (%d, %d) -> %s".format(e.srcId, e.dstId, e.attr))
-                if (mapUsesSrcAttr) {
-                  et.srcAttr = vertexPartition(e.srcId)
-                }
-                if (mapUsesDstAttr) {
-                  et.dstAttr = vertexPartition(e.dstId)
-                }
-                mapFunc(et)
+          vertexPartition.edgePositionIterator.flatMap { triple =>
+            val srcVid = triple._1
+            val srcAttr = triple._2
+            val srcEdgePosition = triple._3
+            // println("Looking at vertex %d --> index %d".format(srcVid, srcEdgePosition))
+            edgePartition.srcEdgeIterator(srcVid, srcEdgePosition).flatMap { e =>
+              et.set(e)
+              // println("  Edge (%d, %d) -> %s".format(e.srcId, e.dstId, e.attr))
+              if (mapUsesSrcAttr) {
+                et.srcAttr = vertexPartition(e.srcId)
               }
+              if (mapUsesDstAttr) {
+                et.dstAttr = vertexPartition(e.dstId)
+              }
+              mapFunc(et)
+            }
           }
         } else {
           // println("Using edge walking; activeFraction=%f".format(activeFraction))
@@ -264,7 +245,6 @@
             mapFunc(et)
           }
         }
->>>>>>> aa357e03
       // Note: This doesn't allow users to send messages to arbitrary vertices.
       vertexPartition.aggregateUsingIndex(mapOutputs, reduceFunc).iterator
     }
@@ -363,7 +343,6 @@
       // Should we be using 3-tuple or an optimized class
       new MessageToPartition(part, (e.srcId, e.dstId, e.attr))
     }
-<<<<<<< HEAD
     .setOrigin("createETable: repartitioning edges")
     .partitionBy(new HashPartitioner(numPartitions))
     .mapPartitionsWithIndex( { (pid, iter) =>
@@ -379,18 +358,6 @@
     // Force etable to go into cache.
     eTable.setOrigin("etable").count()
 
-=======
-      .partitionBy(new HashPartitioner(numPartitions))
-      .mapPartitionsWithIndex( { (pid, iter) =>
-        val builder = new EdgePartitionBuilder[ED]
-        iter.foreach { message =>
-          val data = message.data
-          builder.add(data._1, data._2, data._3)
-        }
-        val edgePartition = builder.toEdgePartition.sort()
-        Iterator((pid, edgePartition))
-      }, preservesPartitioning = true).cache()
->>>>>>> aa357e03
     new EdgeRDD(eTable)
   }
 
