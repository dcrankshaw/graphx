package org.apache.spark.graph

import org.apache.spark.rdd.RDD
import org.apache.spark.SparkContext._
import org.apache.spark.util.ClosureCleaner
import org.apache.spark.SparkException


/**
 * `GraphOps` contains additional functionality (syntatic sugar) for
 * the graph type and is implicitly constructed for each Graph object.
 * All operations in `GraphOps` are expressed in terms of the
 * efficient GraphX API.
 *
 * @tparam VD the vertex attribute type
 * @tparam ED the edge attribute type
 *
 */
class GraphOps[VD: ClassManifest, ED: ClassManifest](graph: Graph[VD, ED]) {

  /**
   * Compute the number of edges in the graph.
   */
  lazy val numEdges: Long = graph.edges.count()


  /**
   * Compute the number of vertices in the graph.
   */
  lazy val numVertices: Long = graph.vertices.count()


  /**
   * Compute the in-degree of each vertex in the Graph returning an
   * RDD.
   * @note Vertices with no in edges are not returned in the resulting RDD.
   */
  lazy val inDegrees: VertexSetRDD[Int] = degreesRDD(EdgeDirection.In)


  /**
   * Compute the out-degree of each vertex in the Graph returning an RDD.
   * @note Vertices with no out edges are not returned in the resulting RDD.
   */
  lazy val outDegrees: VertexSetRDD[Int] = degreesRDD(EdgeDirection.Out)


  /**
   * Compute the degrees of each vertex in the Graph returning an RDD.
   * @note Vertices with no edges are not returned in the resulting
   * RDD.
   */
  lazy val degrees: VertexSetRDD[Int] = degreesRDD(EdgeDirection.Both)


  /**
   * Compute the neighboring vertex degrees.
   *
   * @param edgeDirection the direction along which to collect
   * neighboring vertex attributes.
   */
  private def degreesRDD(edgeDirection: EdgeDirection): VertexSetRDD[Int] = {
    if (edgeDirection == EdgeDirection.In) {
      graph.mapReduceTriplets(et => Iterator((et.dstId,1)), _ + _)
    } else if (edgeDirection == EdgeDirection.Out) {
      graph.mapReduceTriplets(et => Iterator((et.srcId,1)), _ + _)
    } else { // EdgeDirection.both
      graph.mapReduceTriplets(et => Iterator((et.srcId,1), (et.dstId,1)), _ + _)
    }
  }


  /**
   * This function is used to compute a statistic for the neighborhood
   * of each vertex and returns a value for all vertices (including
   * those without neighbors).
   *
   * @note Because the a default value is provided all vertices will
   * have a corresponding entry in the returned RDD.
   *
   * @param mapFunc the function applied to each edge adjacent to each
   * vertex.  The mapFunc can optionally return None in which case it
   * does not contribute to the final sum.
   * @param reduceFunc the function used to merge the results of each
   * map operation.
   * @param default the default value to use for each vertex if it has
   * no neighbors or the map function repeatedly evaluates to none
   * @param direction the direction of edges to consider (e.g., In,
   * Out, Both).
   * @tparam VD2 The returned type of the aggregation operation.
   *
   * @return A Spark.RDD containing tuples of vertex identifiers and
   * their resulting value.  There will be exactly one entry for ever
   * vertex in the original graph.
   *
   * @example We can use this function to compute the average follower
   * age for each user
   *
   * {{{
   * val graph: Graph[Int,Int] = loadGraph()
   * val averageFollowerAge: RDD[(Int, Int)] =
   *   graph.aggregateNeighbors[(Int,Double)](
   *     (vid, edge) => (edge.otherVertex(vid).data, 1),
   *     (a, b) => (a._1 + b._1, a._2 + b._2),
   *     -1,
   *     EdgeDirection.In)
   *     .mapValues{ case (sum,followers) => sum.toDouble / followers}
   * }}}
   *
   * @todo Should this return a graph with the new vertex values?
   *
   */
  def aggregateNeighbors[A: ClassManifest](
      mapFunc: (Vid, EdgeTriplet[VD, ED]) => Option[A],
      reduceFunc: (A, A) => A,
      dir: EdgeDirection)
    : VertexSetRDD[A] = {

    ClosureCleaner.clean(mapFunc)
    ClosureCleaner.clean(reduceFunc)

    // Define a new map function over edge triplets
    val mf = (et: EdgeTriplet[VD,ED]) => {
      // Compute the message to the dst vertex
      val dst =
        if (dir == EdgeDirection.In || dir == EdgeDirection.Both) {
          mapFunc(et.dstId, et)
        } else { Option.empty[A] }
      // Compute the message to the source vertex
      val src =
        if (dir == EdgeDirection.Out || dir == EdgeDirection.Both) {
          mapFunc(et.srcId, et)
        } else { Option.empty[A] }
      // construct the return array
      (src, dst) match {
        case (None, None) => Iterator.empty
        case (Some(srcA),None) => Iterator((et.srcId, srcA))
        case (None, Some(dstA)) => Iterator((et.dstId, dstA))
        case (Some(srcA), Some(dstA)) => Iterator((et.srcId, srcA), (et.dstId, dstA))
      }
    }

    ClosureCleaner.clean(mf)
    graph.mapReduceTriplets(mf, reduceFunc)
  } // end of aggregateNeighbors


  /**
   * Return the Ids of the neighboring vertices.
   *
   * @param edgeDirection the direction along which to collect
   * neighboring vertices
   *
   * @return the vertex set of neighboring ids for each vertex.
   */
  def collectNeighborIds(edgeDirection: EdgeDirection) :
    VertexSetRDD[Array[Vid]] = {
    val nbrs =
      if (edgeDirection == EdgeDirection.Both) {
        graph.mapReduceTriplets[Array[Vid]](
          mapFunc = et => Iterator((et.srcId, Array(et.dstId)), (et.dstId, Array(et.srcId))),
          reduceFunc = _ ++ _
        )
      } else if (edgeDirection == EdgeDirection.Out) {
        graph.mapReduceTriplets[Array[Vid]](
          mapFunc = et => Iterator((et.srcId, Array(et.dstId))),
          reduceFunc = _ ++ _)
      } else if (edgeDirection == EdgeDirection.In) {
        graph.mapReduceTriplets[Array[Vid]](
          mapFunc = et => Iterator((et.dstId, Array(et.srcId))),
          reduceFunc = _ ++ _)
      } else {
        throw new SparkException("It doesn't make sense to collect neighbor ids without a direction.")
      }
    graph.vertices.leftZipJoin(nbrs) { (vid, vdata, nbrsOpt) => nbrsOpt.getOrElse(Array.empty[Vid]) }
  } // end of collectNeighborIds


  /**
   * Collect the neighbor vertex attributes for each vertex.
   *
   * @note This function could be highly inefficient on power-law
   * graphs where high degree vertices may force a large ammount of
   * information to be collected to a single location.
   *
   * @param edgeDirection the direction along which to collect
   * neighboring vertices
   *
   * @return the vertex set of neighboring vertex attributes for each
   * vertex.
   */
  def collectNeighbors(edgeDirection: EdgeDirection) :
    VertexSetRDD[ Array[(Vid, VD)] ] = {
    val nbrs = graph.aggregateNeighbors[Array[(Vid,VD)]](
      (vid, edge) =>
        Some(Array( (edge.otherVertexId(vid), edge.otherVertexAttr(vid)) )),
      (a, b) => a ++ b,
      edgeDirection)

    graph.vertices.leftZipJoin(nbrs) { (vid, vdata, nbrsOpt) => nbrsOpt.getOrElse(Array.empty[(Vid, VD)]) }
  } // end of collectNeighbor


  /**
   * Join the vertices with an RDD and then apply a function from the
   * the vertex and RDD entry to a new vertex value.  The input table
   * should contain at most one entry for each vertex.  If no entry is
   * provided the map function is skipped and the old value is used.
   *
   * @tparam U the type of entry in the table of updates
   * @param table the table to join with the vertices in the graph.
   * The table should contain at most one entry for each vertex.
   * @param mapFunc the function used to compute the new vertex
   * values.  The map function is invoked only for vertices with a
   * corresponding entry in the table otherwise the old vertex value
   * is used.
   *
   * @note for small tables this function can be much more efficient
   * than leftJoinVertices
   *
   * @example This function is used to update the vertices with new
   * values based on external data.  For example we could add the out
   * degree to each vertex record
   *
   * {{{
   * val rawGraph: Graph[Int,()] = Graph.textFile("webgraph")
   *   .mapVertices(v => 0)
   * val outDeg: RDD[(Int, Int)] = rawGraph.outDegrees()
   * val graph = rawGraph.leftJoinVertices[Int,Int](outDeg,
   *   (v, deg) => deg )
   * }}}
   *
   */
  def joinVertices[U: ClassManifest](table: RDD[(Vid, U)])(mapFunc: (Vid, VD, U) => VD)
    : Graph[VD, ED] = {
    ClosureCleaner.clean(mapFunc)
    val uf = (id: Vid, data: VD, o: Option[U]) => {
      o match {
        case Some(u) => mapFunc(id, data, u)
        case None => data
      }
    }
    ClosureCleaner.clean(uf)
    graph.outerJoinVertices(table)(uf)
  }


  /*
   * When doing edge contractions, after identifying edges to be contracted
   * all edges in the graph fall into 2 disjoint sets:
   * 
   *    A) Edges to be contracted
   *    B) Edges not to be contracted
   *
   * Based on the defined semantics of the function what to do with edges in
   * set A is well defined. We create a (probably unconnected) subgraph G'
   * where E' == A. We then run (undirected?) connected components on G'.
   * Each cc will be a single vertex in the resulting coarsened graph.
   * Once we have identified the cc's we can merge all of the edges until
   * we have a single vertex. This can either be done in a fold like way (with
   * an accumulator) or in a reduce like way. With reduce, we could merge edges
   * in a k-ary tree for better parallelism (this may or may not be worth it).
   * I'm not sure how we could parallelize fold. Finally, we need to figure out
   * how to join the new vertices back into G, which brings us to edges in set B.
   * B can be further divided into 4 categories:
   *
   *    B.1) unchanged: Edges e such that no edges in the neighborhood of either their
   *         src or dst vertex will be contracted. No action needs to be taken with
   *         these edges.
   *    B.2) join edges: 1 new vertex: Edges e such that EITHER their src or dst vertex
   *         is the src or dst vertex of at least one edge that will be contracted.
   *         After contracting edges, this edge needs to figure out which connected
   *         component its merged vertex src or dst ended up in and form a new edge
   *         with this new contracted vertex. Additionally complicating things here
   *         is that vertex u could be src of 2 edges (u,v, uv.data) and (u,w, uw.data) where both
   *         v and w got contracted into the same cc. This means that in the resulting
   *         graph where v and w got contracted into vertex x, there are now 2 edges
   *         between u and x: (u,x, uv.data) and (u,x, uw.data), so these edges need to be
   *         merged.
   *    B.3) join edges: 2 new vertices: Edges e such that BOTH their src and dst vertices
   *         are the src or dst vertices of at least one edge that will be contracted, but e.src
   *         and e.dst end up in two different cc's. This edge needs to figure out which connected
   *         component each vertex ended up in. We also may have multiple edges between these two
   *         new vertices that would need to be merged.
   *   B.4) self-loops: Edges e such that they have neighbors
   *        through both their src and dst vertices that will be contracted in such a way
   *        that their src and dst end up in the same connected component.
   *
   * Both B.2 and B.3 need to handle elimination of parallel edges. B.4 needs to eliminate
   * self-loops.
   *    
   *
   *
   * In terms of dealing with parallel edges, I think it is okay to return a hypergraph.
   * If the user wants to remove parallel edges, they can run groupEdges afterwards.
   *
   *
   *
   */
<<<<<<< HEAD


  // TODO(dcrankshaw) worry about efficiency - specifically indexes and shuffling 
  def contractEdges(epred: EdgeTriplet[VD,ED] => Boolean,
    contractF: EdgeTriplet[VD,ED] => VD,
    //mergeF: (VD, VD) => VD): Graph[VD:ED] = {
    mergeF: (VD, VD) => VD) = {


    ClosureCleaner.clean(epred)
    ClosureCleaner.clean(contractF)
    ClosureCleaner.clean(mergeF)
    // TODO(dcrankshaw) ClosureClean.clean() funcs

    // subgraph gets re-indexed so worrying about indices might not be a huge deal
    val edgesToContract = graph.subgraph(epred)
    // this should return the disjoint set of edges in set B
    val uncontractedEdges = graph.subgraph( {case(et) =>  !epred(et)})

    // Connected components graph has Vid as vertex data
    val ccGraph: Graph[Vid,ED] = Analytics.connectedComponents(edgesToContract)
    //val ccGraph: Graph[Vid,ED] = Analytics.connectedComponents(graph)



    // join vertex data back with connected component data
    val ccVerticesWithData = edgesToContract.vertices.zipJoin(ccGraph.vertices)((id, data, cc) => (cc,data))
     ////TODO(dcrankshaw) might be able to make this Graph.apply() more efficient by reusing index
    val ccWithDataGraph = Graph(ccVerticesWithData, edgesToContract.edges)
    val triplets: RDD[EdgeTriplet[(Vid,VD),ED]] = ccWithDataGraph.triplets

    def contractTriplet(edge: EdgeTriplet[(Vid,VD),ED]): VD = {
      val et = new EdgeTriplet[VD, ED]
      et.srcId = edge.srcId
      et.srcAttr = edge.srcAttr._2
      et.dstId = edge.dstId
      et.dstAttr = edge.dstAttr._2
      et.attr = edge.attr
      contractF(et)
    }

    // What I really want to do here is
=======
  
  def contractEdges(epred: EdgeTriplet[VD,ED] => Boolean,
    contractFun: EdgeTriplet[VD,ED] => VD,
    mergeFun: (VD, VD) => VD): Graph[VD:ED] = {

    // TODO(dcrankshaw) ClosureClean.clean() funcs

    val edgesToContract = graph.subgraph(epred)
    // this should return the disjoint set of edges in set B
    val uncontractedEdges = graph.subgraph( (et = > !epred(et)))
    //Connected components loses the vertex data, need to figure out how to get it back
    val ccGraph: Graph[Vid,ED] = Analytics.connectedComponents(edgesToContract)
    // join vertex data back with connected component data
    val ccVerticesWithData = edgesToContract.vertices.zipJoin(ccGraph.vertices)((id, data, cc) => (cc,data))
    // TODO(dcrankshaw) figure out how to go from a VertexSetRDD and RDD[Edge[ED]] to a new Graph
    // without having to rebuild index, repartition everything. Alternatively, figure out how
    // to go from a VertexSetRDD and RDD[Edge[ED]] to RDD[EdgeTriplet] efficiently


    // Now what I really want to do here is
>>>>>>> 92e9e0f6
    // a) go from vertices and edges to EdgeTriplets
    // b) the equivalent of
    //    SELECT contract(t) FROM triplets GROUP BY t.cc
    //  where contract is an aggregation function
<<<<<<< HEAD

    // RDD[(Vid, Seq[EdgeTriplet[VD,ED]])]
    // this contracts every connected component into a single (Vid, VD)
    val contractedVertices1: RDD[(Vid, Seq[EdgeTriplet[(Vid,VD),ED]])]  = triplets.groupBy((t => t.srcAttr._1))
    val contractedVertices2: RDD[(Vid, VD)] =
      contractedVertices1.map { case (ccID, verts) => {
        val reducedVertex: VD = verts.map(contractTriplet).reduce(mergeF)
        (ccID, reducedVertex)
      }
    }



    // Now join vertices
    // Maybe the best way to do this is a hash join??????




  }

=======
    val contractedVertices = triplets.groupBy((t => t.srcAttr))
      .map {case (k, vs) => 

    // Now I get why we want a contractFun and a mergeFun
    // Step 1: contract all edge triplets - we now have a set of unrelated vertex data objects
    // Step 2: merge all of those vertex data objects into a single new vertex





    //val ccAndDataGraph = Graph(ccVerticesWithData, edgesToContract.edges)






  }

  private def contractConnectedComponent(Seq[



>>>>>>> 92e9e0f6


} // end of GraphOps































<|MERGE_RESOLUTION|>--- conflicted
+++ resolved
@@ -297,8 +297,6 @@
    *
    *
    */
-<<<<<<< HEAD
-
 
   // TODO(dcrankshaw) worry about efficiency - specifically indexes and shuffling 
   def contractEdges(epred: EdgeTriplet[VD,ED] => Boolean,
@@ -340,33 +338,10 @@
     }
 
     // What I really want to do here is
-=======
-  
-  def contractEdges(epred: EdgeTriplet[VD,ED] => Boolean,
-    contractFun: EdgeTriplet[VD,ED] => VD,
-    mergeFun: (VD, VD) => VD): Graph[VD:ED] = {
-
-    // TODO(dcrankshaw) ClosureClean.clean() funcs
-
-    val edgesToContract = graph.subgraph(epred)
-    // this should return the disjoint set of edges in set B
-    val uncontractedEdges = graph.subgraph( (et = > !epred(et)))
-    //Connected components loses the vertex data, need to figure out how to get it back
-    val ccGraph: Graph[Vid,ED] = Analytics.connectedComponents(edgesToContract)
-    // join vertex data back with connected component data
-    val ccVerticesWithData = edgesToContract.vertices.zipJoin(ccGraph.vertices)((id, data, cc) => (cc,data))
-    // TODO(dcrankshaw) figure out how to go from a VertexSetRDD and RDD[Edge[ED]] to a new Graph
-    // without having to rebuild index, repartition everything. Alternatively, figure out how
-    // to go from a VertexSetRDD and RDD[Edge[ED]] to RDD[EdgeTriplet] efficiently
-
-
-    // Now what I really want to do here is
->>>>>>> 92e9e0f6
     // a) go from vertices and edges to EdgeTriplets
     // b) the equivalent of
     //    SELECT contract(t) FROM triplets GROUP BY t.cc
     //  where contract is an aggregation function
-<<<<<<< HEAD
 
     // RDD[(Vid, Seq[EdgeTriplet[VD,ED]])]
     // this contracts every connected component into a single (Vid, VD)
@@ -388,32 +363,6 @@
 
   }
 
-=======
-    val contractedVertices = triplets.groupBy((t => t.srcAttr))
-      .map {case (k, vs) => 
-
-    // Now I get why we want a contractFun and a mergeFun
-    // Step 1: contract all edge triplets - we now have a set of unrelated vertex data objects
-    // Step 2: merge all of those vertex data objects into a single new vertex
-
-
-
-
-
-    //val ccAndDataGraph = Graph(ccVerticesWithData, edgesToContract.edges)
-
-
-
-
-
-
-  }
-
-  private def contractConnectedComponent(Seq[
-
-
-
->>>>>>> 92e9e0f6
 
 
 } // end of GraphOps
