package org.apache.spark.graph

import org.scalatest.FunSuite

import org.apache.spark.SparkContext
import org.apache.spark.SparkContext._
import org.apache.spark.graph.algorithms._
import org.apache.spark.rdd._

import org.apache.spark.graph.LocalSparkContext._

import org.apache.spark.graph.util.GraphGenerators


object GridPageRank {
  def apply(nRows: Int, nCols: Int, nIter: Int, resetProb: Double) = {
    val inNbrs = Array.fill(nRows * nCols)(collection.mutable.MutableList.empty[Int])
    val outDegree = Array.fill(nRows * nCols)(0)
    // Convert row column address into vertex ids (row major order)
    def sub2ind(r: Int, c: Int): Int = r * nCols + c
    // Make the grid graph
    for (r <- 0 until nRows; c <- 0 until nCols) {
      val ind = sub2ind(r,c)
      if (r+1 < nRows) {
        outDegree(ind) += 1
        inNbrs(sub2ind(r+1,c)) += ind
      }
      if (c+1 < nCols) {
        outDegree(ind) += 1
        inNbrs(sub2ind(r,c+1)) += ind
      }
    }
    // compute the pagerank
    var pr = Array.fill(nRows * nCols)(resetProb)
    for (iter <- 0 until nIter) {
      val oldPr = pr
      pr = new Array[Double](nRows * nCols)
      println("=== iter %d in reference".format(iter))
      println("ranks:")
      for (ind <- 0 until (nRows * nCols)) {
        pr(ind) = resetProb + (1.0 - resetProb) *
          inNbrs(ind).map( nbr => oldPr(nbr) / outDegree(nbr)).sum
        println("(%d, %f)".format(ind, pr(ind)))
      }
      // println("deltas:")
      // for (ind <- 0 until (nRows * nCols)) {
      //   println("(%d, %f)".format(ind, inNbrs(ind).map( nbr => (pr(nbr) - oldPr(nbr)) / outDegree(nbr)).sum))
      // }
    }
    (0L until (nRows * nCols)).zip(pr)
  }

}


class AnalyticsSuite extends FunSuite with LocalSparkContext {

  System.setProperty("spark.serializer", "org.apache.spark.serializer.KryoSerializer")
  System.setProperty("spark.kryo.registrator", "org.apache.spark.graph.GraphKryoRegistrator")


  test("Star PageRank") {
    withSpark(new SparkContext("local", "test")) { sc =>
      val nVertices = 100
      val starGraph = GraphGenerators.starGraph(sc, nVertices).cache()
      val resetProb = 0.15
      val prGraph1 = PageRank.run(starGraph, 1, resetProb)
      val prGraph2 = PageRank.run(starGraph, 2, resetProb)

      val notMatching = prGraph1.vertices.zipJoin(prGraph2.vertices) { (vid, pr1, pr2) =>
        if (pr1 != pr2) { 1 } else { 0 }
      }.map { case (vid, test) => test }.sum
      assert(notMatching === 0)
      //prGraph2.vertices.foreach(println(_))
      val errors = prGraph2.vertices.map { case (vid, pr) =>
        val correct = (vid > 0 && pr == resetProb) ||
        (vid == 0 && math.abs(pr - (resetProb + (1.0 - resetProb) * (resetProb * (nVertices - 1)) )) < 1.0E-5)
        if ( !correct ) { 1 } else { 0 }
      }
      assert(errors.sum === 0)

      val prGraph3 = PageRank.runUntillConvergence(starGraph, 0, resetProb)
      val errors2 = prGraph2.vertices.leftJoin(prGraph3.vertices){ (vid, pr1, pr2Opt) =>
        pr2Opt match {
          case Some(pr2) if(pr1 == pr2) => 0
          case _ => 1
        }
      }.map { case (vid, test) => test }.sum
      assert(errors2 === 0)
    }
  } // end of test Star PageRank



  test("Grid PageRank") {
    withSpark(new SparkContext("local", "test")) { sc =>
<<<<<<< HEAD
      val rows = 4
      val cols = 4
      val resetProb = 0.15
      val tol = 0.0001
      val numIter = 50
=======
      val rows = 2
      val cols = 2
      val resetProb = 0.15
      val tol = 0.0001
      val numIter = 10
>>>>>>> c3448444

      val gridGraph = GraphGenerators.gridGraph(sc, rows, cols).cache()
      val staticRanks = PageRank.run(gridGraph, numIter, resetProb).vertices.cache()
      val dynamicRanks = PageRank.runUntillConvergence(gridGraph, tol, resetProb).vertices.cache()
<<<<<<< HEAD
      //val standaloneRanks = PageRank.runStandalone(gridGraph, tol, resetProb).cache()
      val error1 = staticRanks.zipJoin(dynamicRanks) { case (id, a, b) => (a - b) * (a - b) }
        .map { case (id, error) => error }.sum
      //val error2 = dynamicRanks.zipJoin(standaloneRanks) { case (id, a, b) => (a - b) * (a - b) }
      //  .map { case (id, error) => error }.sum
      println("Error between static and dynamic: %f".format(error1))
      //println("Error between dynamic and standalone: %f".format(error2))
      //staticRanks.leftJoin(standaloneRanks) { (id, a, b) => (a, b) }.foreach( println(_) )
      assert(error1 < 1.0e-5)
      //assert(error2 < 1.0e-5)
=======
      val standaloneRanks = PageRank.runStandalone(gridGraph, tol, resetProb).cache()
      val error1 = staticRanks.zipJoin(dynamicRanks) { case (id, a, b) => (a - b) * (a - b) }
        .map { case (id, error) => error }.sum
      val error2 = dynamicRanks.zipJoin(standaloneRanks) { case (id, a, b) => (a - b) * (a - b) }
        .map { case (id, error) => error }.sum
      println("Error between static and dynamic: %f".format(error1))
      println("Error between dynamic and standalone: %f".format(error2))
      staticRanks.leftJoin(standaloneRanks) { (id, a, b) => (a, b) }.foreach( println(_) )
>>>>>>> c3448444

      val referenceRanks = sc.parallelize(GridPageRank(rows, cols, numIter, resetProb))
      val error3 = staticRanks.leftJoin(referenceRanks) { (id, a, bOpt) =>
        val b: Double  = bOpt.get
        (a - b) * (a - b)
      }.map { case (id, error) => error }.sum
      println("Error between static and reference: %f".format(error3))
<<<<<<< HEAD
=======

      assert(error1 < 1.0e-5)
      assert(error2 < 1.0e-5)
>>>>>>> c3448444
      assert(error3 < 1.0e-5)
    }
  } // end of Grid PageRank


  test("Chain PageRank") {
    withSpark(new SparkContext("local", "test")) { sc =>
      val chain1 = (0 until 9).map(x => (x, x+1) )
      val rawEdges = sc.parallelize(chain1, 1).map { case (s,d) => (s.toLong, d.toLong) }
      val chain = Graph.fromEdgeTuples(rawEdges, 1.0).cache()
      val resetProb = 0.15
      val tol = 0.0001
      val numIter = 10

      val staticRanks = PageRank.run(chain, numIter, resetProb).vertices.cache()
      val dynamicRanks = PageRank.runUntillConvergence(chain, tol, resetProb).vertices.cache()
      val standaloneRanks = PageRank.runStandalone(chain, tol, resetProb).cache()
      val error1 = staticRanks.zipJoin(dynamicRanks) { case (id, a, b) => (a - b) * (a - b) }
        .map { case (id, error) => error }.sum
      val error2 = dynamicRanks.zipJoin(standaloneRanks) { case (id, a, b) => (a - b) * (a - b) }
        .map { case (id, error) => error }.sum
      println("Error between static and dynamic: %f".format(error1))
      println("Error between dynamic and standalone: %f".format(error2))
      staticRanks.leftJoin(standaloneRanks) { (id, a, b) => (a, b) }.foreach {
        case (vid, (a, b)) => println("%d: %f vs %f".format(vid, a, b.getOrElse(0.0)))
      }

      assert(error1 < 1.0e-5)
      assert(error2 < 1.0e-5)
    }
  }


  test("Grid Connected Components") {
    withSpark(new SparkContext("local", "test")) { sc =>
      val gridGraph = GraphGenerators.gridGraph(sc, 10, 10).cache()
      val ccGraph = ConnectedComponents.run(gridGraph).cache()
      val maxCCid = ccGraph.vertices.map { case (vid, ccId) => ccId }.sum
      assert(maxCCid === 0)
    }
  } // end of Grid connected components


  test("Reverse Grid Connected Components") {
    withSpark(new SparkContext("local", "test")) { sc =>
      val gridGraph = GraphGenerators.gridGraph(sc, 10, 10).reverse.cache()
      val ccGraph = ConnectedComponents.run(gridGraph).cache()
      val maxCCid = ccGraph.vertices.map { case (vid, ccId) => ccId }.sum
      assert(maxCCid === 0)
    }
  } // end of Grid connected components


  test("Chain Connected Components") {
    withSpark(new SparkContext("local", "test")) { sc =>
      val chain1 = (0 until 9).map(x => (x, x+1) )
      val chain2 = (10 until 20).map(x => (x, x+1) )
      val rawEdges = sc.parallelize(chain1 ++ chain2, 3).map { case (s,d) => (s.toLong, d.toLong) }
      val twoChains = Graph.fromEdgeTuples(rawEdges, 1.0).cache()
      val ccGraph = ConnectedComponents.run(twoChains).cache()
      val vertices = ccGraph.vertices.collect()
      for ( (id, cc) <- vertices ) {
        if(id < 10) { assert(cc === 0) }
        else { assert(cc === 10) }
      }
      val ccMap = vertices.toMap
      for (id <- 0 until 20) {
        if (id < 10) {
          assert(ccMap(id) === 0)
        } else {
          assert(ccMap(id) === 10)
        }
      }
    }
  } // end of chain connected components

  test("Reverse Chain Connected Components") {
    withSpark(new SparkContext("local", "test")) { sc =>
      val chain1 = (0 until 9).map(x => (x, x+1) )
      val chain2 = (10 until 20).map(x => (x, x+1) )
      val rawEdges = sc.parallelize(chain1 ++ chain2, 3).map { case (s,d) => (s.toLong, d.toLong) }
      val twoChains = Graph.fromEdgeTuples(rawEdges, true).reverse.cache()
      val ccGraph = ConnectedComponents.run(twoChains).cache()
      val vertices = ccGraph.vertices.collect
      for ( (id, cc) <- vertices ) {
        if (id < 10) {
          assert(cc === 0)
        } else {
          assert(cc === 10)
        }
      }
      val ccMap = vertices.toMap
      println(ccMap)
      for ( id <- 0 until 20 ) {
        if (id < 10) {
          assert(ccMap(id) === 0)
        } else {
          assert(ccMap(id) === 10)
        }
      }
    }
  } // end of reverse chain connected components

  test("Count a single triangle") {
    withSpark(new SparkContext("local", "test")) { sc =>
      val rawEdges = sc.parallelize(Array( 0L->1L, 1L->2L, 2L->0L ), 2)
      val graph = Graph.fromEdgeTuples(rawEdges, true).cache()
      val triangleCount = TriangleCount.run(graph)
      val verts = triangleCount.vertices
      verts.collect.foreach { case (vid, count) => assert(count === 1) }
    }
  }

  test("Count two triangles") {
    withSpark(new SparkContext("local", "test")) { sc =>
      val triangles = Array(0L -> 1L, 1L -> 2L, 2L -> 0L) ++
        Array(0L -> -1L, -1L -> -2L, -2L -> 0L)
      val rawEdges = sc.parallelize(triangles, 2)
      val graph = Graph.fromEdgeTuples(rawEdges, true).cache()
      val triangleCount = TriangleCount.run(graph)
      val verts = triangleCount.vertices
      verts.collect().foreach { case (vid, count) =>
        if (vid == 0) {
          assert(count === 2)
        } else {
          assert(count === 1)
        }
      }
    }
  }

  test("Count two triangles with bi-directed edges") {
    withSpark(new SparkContext("local", "test")) { sc =>
      val triangles =
        Array(0L -> 1L, 1L -> 2L, 2L -> 0L) ++
        Array(0L -> -1L, -1L -> -2L, -2L -> 0L)
      val revTriangles = triangles.map { case (a,b) => (b,a) }
      val rawEdges = sc.parallelize(triangles ++ revTriangles, 2)
      val graph = Graph.fromEdgeTuples(rawEdges, true).cache()
      val triangleCount = TriangleCount.run(graph)
      val verts = triangleCount.vertices
      verts.collect().foreach { case (vid, count) =>
        if (vid == 0) {
          assert(count === 4)
        } else {
          assert(count === 2)
        }
      }
    }
  }

  test("Count a single triangle with duplicate edges") {
    withSpark(new SparkContext("local", "test")) { sc =>
      val rawEdges = sc.parallelize(Array(0L -> 1L, 1L -> 2L, 2L -> 0L) ++
        Array(0L -> 1L, 1L -> 2L, 2L -> 0L), 2)
      val graph = Graph.fromEdgeTuples(rawEdges, true).cache()
      val triangleCount = TriangleCount.run(graph)
      val verts = triangleCount.vertices
      verts.collect.foreach { case (vid, count) => assert(count === 1) }
    }
  }
} // end of AnalyticsSuite<|MERGE_RESOLUTION|>--- conflicted
+++ resolved
@@ -94,89 +94,36 @@
 
   test("Grid PageRank") {
     withSpark(new SparkContext("local", "test")) { sc =>
-<<<<<<< HEAD
-      val rows = 4
-      val cols = 4
-      val resetProb = 0.15
-      val tol = 0.0001
-      val numIter = 50
-=======
       val rows = 2
       val cols = 2
       val resetProb = 0.15
       val tol = 0.0001
       val numIter = 10
->>>>>>> c3448444
 
       val gridGraph = GraphGenerators.gridGraph(sc, rows, cols).cache()
-      val staticRanks = PageRank.run(gridGraph, numIter, resetProb).vertices.cache()
-      val dynamicRanks = PageRank.runUntillConvergence(gridGraph, tol, resetProb).vertices.cache()
-<<<<<<< HEAD
-      //val standaloneRanks = PageRank.runStandalone(gridGraph, tol, resetProb).cache()
-      val error1 = staticRanks.zipJoin(dynamicRanks) { case (id, a, b) => (a - b) * (a - b) }
-        .map { case (id, error) => error }.sum
-      //val error2 = dynamicRanks.zipJoin(standaloneRanks) { case (id, a, b) => (a - b) * (a - b) }
-      //  .map { case (id, error) => error }.sum
-      println("Error between static and dynamic: %f".format(error1))
-      //println("Error between dynamic and standalone: %f".format(error2))
-      //staticRanks.leftJoin(standaloneRanks) { (id, a, b) => (a, b) }.foreach( println(_) )
-      assert(error1 < 1.0e-5)
-      //assert(error2 < 1.0e-5)
-=======
+      // val staticRanks = PageRank.run(gridGraph, numIter, resetProb).vertices.cache()
+      // val dynamicRanks = PageRank.runUntillConvergence(gridGraph, tol, resetProb).vertices.cache()
       val standaloneRanks = PageRank.runStandalone(gridGraph, tol, resetProb).cache()
-      val error1 = staticRanks.zipJoin(dynamicRanks) { case (id, a, b) => (a - b) * (a - b) }
-        .map { case (id, error) => error }.sum
-      val error2 = dynamicRanks.zipJoin(standaloneRanks) { case (id, a, b) => (a - b) * (a - b) }
-        .map { case (id, error) => error }.sum
-      println("Error between static and dynamic: %f".format(error1))
-      println("Error between dynamic and standalone: %f".format(error2))
-      staticRanks.leftJoin(standaloneRanks) { (id, a, b) => (a, b) }.foreach( println(_) )
->>>>>>> c3448444
+      // val error1 = staticRanks.zipJoin(dynamicRanks) { case (id, a, b) => (a - b) * (a - b) }
+      //   .map { case (id, error) => error }.sum
+      // val error2 = dynamicRanks.zipJoin(standaloneRanks) { case (id, a, b) => (a - b) * (a - b) }
+      //   .map { case (id, error) => error }.sum
+      // println("Error between static and dynamic: %f".format(error1))
+      // println("Error between dynamic and standalone: %f".format(error2))
+      // staticRanks.leftJoin(standaloneRanks) { (id, a, b) => (a, b) }.foreach( println(_) )
 
       val referenceRanks = sc.parallelize(GridPageRank(rows, cols, numIter, resetProb))
-      val error3 = staticRanks.leftJoin(referenceRanks) { (id, a, bOpt) =>
+      val error3 = standaloneRanks.leftJoin(referenceRanks) { (id, a, bOpt) =>
         val b: Double  = bOpt.get
         (a - b) * (a - b)
       }.map { case (id, error) => error }.sum
-      println("Error between static and reference: %f".format(error3))
-<<<<<<< HEAD
-=======
-
-      assert(error1 < 1.0e-5)
-      assert(error2 < 1.0e-5)
->>>>>>> c3448444
+      println("Error between standalone and reference: %f".format(error3))
+
+      // assert(error1 < 1.0e-5)
+      // assert(error2 < 1.0e-5)
       assert(error3 < 1.0e-5)
     }
   } // end of Grid PageRank
-
-
-  test("Chain PageRank") {
-    withSpark(new SparkContext("local", "test")) { sc =>
-      val chain1 = (0 until 9).map(x => (x, x+1) )
-      val rawEdges = sc.parallelize(chain1, 1).map { case (s,d) => (s.toLong, d.toLong) }
-      val chain = Graph.fromEdgeTuples(rawEdges, 1.0).cache()
-      val resetProb = 0.15
-      val tol = 0.0001
-      val numIter = 10
-
-      val staticRanks = PageRank.run(chain, numIter, resetProb).vertices.cache()
-      val dynamicRanks = PageRank.runUntillConvergence(chain, tol, resetProb).vertices.cache()
-      val standaloneRanks = PageRank.runStandalone(chain, tol, resetProb).cache()
-      val error1 = staticRanks.zipJoin(dynamicRanks) { case (id, a, b) => (a - b) * (a - b) }
-        .map { case (id, error) => error }.sum
-      val error2 = dynamicRanks.zipJoin(standaloneRanks) { case (id, a, b) => (a - b) * (a - b) }
-        .map { case (id, error) => error }.sum
-      println("Error between static and dynamic: %f".format(error1))
-      println("Error between dynamic and standalone: %f".format(error2))
-      staticRanks.leftJoin(standaloneRanks) { (id, a, b) => (a, b) }.foreach {
-        case (vid, (a, b)) => println("%d: %f vs %f".format(vid, a, b.getOrElse(0.0)))
-      }
-
-      assert(error1 < 1.0e-5)
-      assert(error2 < 1.0e-5)
-    }
-  }
-
 
   test("Grid Connected Components") {
     withSpark(new SparkContext("local", "test")) { sc =>
