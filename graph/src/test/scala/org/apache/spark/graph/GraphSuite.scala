--- conflicted
+++ resolved
@@ -154,8 +154,6 @@
 
 
   test("triplets") {
-<<<<<<< HEAD
-=======
     withSpark(new SparkContext("local", "test")) { sc =>
 
       val vertices = sc.parallelize((1 to 10).map(x => (x.toLong, 1)))
@@ -184,14 +182,12 @@
 
 
   test("contractEdges") {
->>>>>>> dce3fcfd
     withSpark(new SparkContext("local", "test")) { sc =>
 
       val vertices = sc.parallelize((1 to 10).map(x => (x.toLong, 1)))
       val rawEdges = Seq(Edge(1,2,1),Edge(2,3,1),Edge(3,1,1),Edge(2,4,0),Edge(4,3,0),
                                     Edge(5,4,12345),Edge(4,6,0),Edge(6,7,7858),Edge(8,3,0),Edge(8,7,0),
                                     Edge(10,1,23554),Edge(8,9,1),Edge(9,10,1),Edge(10,8,1))
-<<<<<<< HEAD
       val baselineTriples = rawEdges.map { e =>
         val et= new EdgeTriplet[Int, Int] 
         et.srcId = e.srcId
@@ -213,38 +209,6 @@
       assert(triples === baselineTriples)
       assert(triples.size === baselineTriples.size)
       
-=======
-      val edges = sc.parallelize(rawEdges)
-      val g: Graph[Int,Int] = Graph(vertices, edges)
-      println("\nTriplets")
-      g.triplets.collect.map( a => println(a))
-      val g1 = g.contractEdges({ (et: EdgeTriplet[Int,Int]) => (et.attr == 1) },
-      { (et: EdgeTriplet[Int,Int]) => et.attr }, { (u: Int, v: Int) => u + v })
-      // g1.edges.collect.map(e => println(e))
-      // g1.edges.count
-      // println(g1.flatMap { case (ccID, triples) => triples.toList }.count)
-      // println(g1.edges.count)
-      // println("Final graph edges")
-      // g1.edges.collect.map( t => println(t))
-      // println("\nVertices")
-      // g1.vertices.collect.map( t => println(t))
-      println("\nFinal Triplets")
-      g1.triplets.collect.map( a => println(a))
-
-
-
-      //val a = sc.parallelize((0 to 100).map(x => (x.toLong, x.toLong)), 5)
-      //val b = VertexSetRDD(a).mapValues(x => -x)
-      //assert(b.count === 101)
-      //assert(b.leftJoin(a){ (id, a, bOpt) => a + bOpt.get }.map(x=> x._2).reduce(_+_) === 0)
-      //val c = VertexSetRDD(a, b.index)
-      //assert(b.leftJoin(c){ (id, b, cOpt) => b + cOpt.get }.map(x=> x._2).reduce(_+_) === 0)
-      //val d = c.filter(q => ((q._2 % 2) == 0))
-      //val e = a.filter(q => ((q._2 % 2) == 0))
-      //assert(d.count === e.count)
-      //assert(b.zipJoin(c)((id, b, c) => b + c).map(x => x._2).reduce(_+_) === 0)
-
->>>>>>> dce3fcfd
     }
   }
 
