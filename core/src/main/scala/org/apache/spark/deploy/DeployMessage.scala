/*
 * Licensed to the Apache Software Foundation (ASF) under one or more
 * contributor license agreements.  See the NOTICE file distributed with
 * this work for additional information regarding copyright ownership.
 * The ASF licenses this file to You under the Apache License, Version 2.0
 * (the "License"); you may not use this file except in compliance with
 * the License.  You may obtain a copy of the License at
 *
 *    http://www.apache.org/licenses/LICENSE-2.0
 *
 * Unless required by applicable law or agreed to in writing, software
 * distributed under the License is distributed on an "AS IS" BASIS,
 * WITHOUT WARRANTIES OR CONDITIONS OF ANY KIND, either express or implied.
 * See the License for the specific language governing permissions and
 * limitations under the License.
 */

package org.apache.spark.deploy

import scala.collection.immutable.List

import org.apache.spark.deploy.ExecutorState.ExecutorState
import org.apache.spark.deploy.master.{ApplicationInfo, DriverInfo, WorkerInfo}
import org.apache.spark.deploy.master.DriverState.DriverState
import org.apache.spark.deploy.master.RecoveryState.MasterState
import org.apache.spark.deploy.worker.{DriverRunner, ExecutorRunner}
import org.apache.spark.util.Utils

private[deploy] sealed trait DeployMessage extends Serializable

/** Contains messages sent between Scheduler actor nodes. */
private[deploy] object DeployMessages {

  // Worker to Master

  case class RegisterWorker(
      id: String,
      host: String,
      port: Int,
      cores: Int,
      memory: Int,
      webUiPort: Int,
      publicAddress: String)
    extends DeployMessage {
    Utils.checkHost(host, "Required hostname")
    assert (port > 0)
  }

  case class ExecutorStateChanged(
      appId: String,
      execId: Int,
      state: ExecutorState,
      message: Option[String],
      exitStatus: Option[Int])
    extends DeployMessage

  case class DriverStateChanged(
      driverId: String,
      state: DriverState,
      exception: Option[Exception])
    extends DeployMessage

  case class WorkerSchedulerStateResponse(id: String, executors: List[ExecutorDescription],
     driverIds: Seq[String])

  case class Heartbeat(workerId: String) extends DeployMessage

  // Master to Worker

  case class RegisteredWorker(masterUrl: String, masterWebUiUrl: String) extends DeployMessage

  case class RegisterWorkerFailed(message: String) extends DeployMessage

  case class KillExecutor(masterUrl: String, appId: String, execId: Int) extends DeployMessage

  case class LaunchExecutor(
      masterUrl: String,
      appId: String,
      execId: Int,
      appDesc: ApplicationDescription,
      cores: Int,
      memory: Int,
      sparkHome: String)
    extends DeployMessage

  case class LaunchDriver(driverId: String, driverDesc: DriverDescription) extends DeployMessage

  case class KillDriver(driverId: String) extends DeployMessage

  // AppClient to Master

  case class RegisterApplication(appDescription: ApplicationDescription)
    extends DeployMessage

  case class MasterChangeAcknowledged(appId: String)

  // Master to AppClient

  case class RegisteredApplication(appId: String, masterUrl: String) extends DeployMessage

  // TODO(matei): replace hostPort with host
  case class ExecutorAdded(id: Int, workerId: String, hostPort: String, cores: Int, memory: Int) {
    Utils.checkHostPort(hostPort, "Required hostport")
  }

  case class ExecutorUpdated(id: Int, state: ExecutorState, message: Option[String],
    exitStatus: Option[Int])

  case class ApplicationRemoved(message: String)

  // DriverClient <-> Master

  case class RequestSubmitDriver(driverDescription: DriverDescription) extends DeployMessage

<<<<<<< HEAD
  case class SubmitDriverResponse(success: Boolean, message: String) extends DeployMessage

  case class RequestKillDriver(driverId: String) extends DeployMessage

  case class KillDriverResponse(success: Boolean, message: String) extends DeployMessage
=======
  case class SubmitDriverResponse(success: Boolean, driverId: Option[String], message: String)
    extends DeployMessage

  case class RequestKillDriver(driverId: String) extends DeployMessage

  case class KillDriverResponse(driverId: String, success: Boolean, message: String)
    extends DeployMessage

  case class RequestDriverStatus(driverId: String) extends DeployMessage

  case class DriverStatusResponse(found: Boolean, state: Option[DriverState],
    workerId: Option[String], workerHostPort: Option[String], exception: Option[Exception])
>>>>>>> 67b9a336

  // Internal message in AppClient

  case object StopAppClient

  // Master to Worker & AppClient

  case class MasterChanged(masterUrl: String, masterWebUiUrl: String)

  // MasterWebUI To Master

  case object RequestMasterState

  // Master to MasterWebUI

  case class MasterStateResponse(host: String, port: Int, workers: Array[WorkerInfo],
    activeApps: Array[ApplicationInfo], completedApps: Array[ApplicationInfo],
    activeDrivers: Array[DriverInfo], completedDrivers: Array[DriverInfo],
    status: MasterState) {

    Utils.checkHost(host, "Required hostname")
    assert (port > 0)

    def uri = "spark://" + host + ":" + port
  }

  //  WorkerWebUI to Worker

  case object RequestWorkerState

  // Worker to WorkerWebUI

  case class WorkerStateResponse(host: String, port: Int, workerId: String,
    executors: List[ExecutorRunner], finishedExecutors: List[ExecutorRunner],
    drivers: List[DriverRunner], finishedDrivers: List[DriverRunner], masterUrl: String,
    cores: Int, memory: Int, coresUsed: Int, memoryUsed: Int, masterWebUiUrl: String) {

    Utils.checkHost(host, "Required hostname")
    assert (port > 0)
  }

  // Liveness checks in various places

  case object SendHeartbeat
}<|MERGE_RESOLUTION|>--- conflicted
+++ resolved
@@ -112,13 +112,6 @@
 
   case class RequestSubmitDriver(driverDescription: DriverDescription) extends DeployMessage
 
-<<<<<<< HEAD
-  case class SubmitDriverResponse(success: Boolean, message: String) extends DeployMessage
-
-  case class RequestKillDriver(driverId: String) extends DeployMessage
-
-  case class KillDriverResponse(success: Boolean, message: String) extends DeployMessage
-=======
   case class SubmitDriverResponse(success: Boolean, driverId: Option[String], message: String)
     extends DeployMessage
 
@@ -131,7 +124,6 @@
 
   case class DriverStatusResponse(found: Boolean, state: Option[DriverState],
     workerId: Option[String], workerHostPort: Option[String], exception: Option[Exception])
->>>>>>> 67b9a336
 
   // Internal message in AppClient
 
