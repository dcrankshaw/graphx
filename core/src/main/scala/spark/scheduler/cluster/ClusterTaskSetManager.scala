--- conflicted
+++ resolved
@@ -535,12 +535,8 @@
     return None
   }
 
-<<<<<<< HEAD
-  def statusUpdate(tid: Long, state: TaskState, serializedData: ByteBuffer) {
+  override def statusUpdate(tid: Long, state: TaskState, serializedData: ByteBuffer) {
     SparkEnv.set(env)
-=======
-  override def statusUpdate(tid: Long, state: TaskState, serializedData: ByteBuffer) {
->>>>>>> 3097d75d
     state match {
       case TaskState.FINISHED =>
         taskFinished(tid, state, serializedData)
